--- conflicted
+++ resolved
@@ -91,7 +91,6 @@
       },
     }),
   )
-<<<<<<< HEAD
 
   // eslint-disable-next-line no-console
   console.log('Files:', state.files, 'Options:', userOptions)
@@ -110,13 +109,6 @@
     getTsConfig,
     reloadLanguageTools: undefined,
     customElement: false,
-=======
-  const store = useReplStore(storeState)
-  store.files[ELEMENT_PLUS_FILE].hidden = hideFile
-  store.files[MAIN_FILE].hidden = hideFile
-  setVueVersion(versions.vue).then(() => {
-    initial.initialized?.()
->>>>>>> a7b14412
   })
 
   watch(
